# BERT-AE
Implementation of a Transformer based Approach to
Anomaly-Detection in system logs.

## Description

![Overview of the BERT-AE Architecture](./figures/bert_ae.svg)


## Setup
### Project Dependencies
Management of project dependencies is done with [Poetry](https://python-poetry.org/). Installation of dependencies is done with

```sh
poetry install
```
To activate the environment, use:
```shell
poetry shell
```
If an CUDA-GPU is available on the system replace following lines in `pyproject.toml`

```toml
[tool.poetry.dependencies]
torch = { version = "^2.0.1", source = "torch-cpu" }
[tool.poetry.source]
name = "torch-cpu"
url = "https://download.pytorch.org/whl/cpu"
priority = "explicit"
```
with 
```toml
[tool.poetry.dependencies]
torch = "^2.0.1"
```
### Dataset
The evaluation is done on the [HDFS Log Dataset](https://github.com/logpai/loghub/tree/master/HDFS#hdfs_v1). The dataset can be retrieved with the script `fetch_hdfs.sh` via
```shell
./HDFS/fetch_hdfs.sh
```
Beforehand you might want to make the script executable with 
```shell
chmod 777 ./HDFS/fetch_data.sh
```
We apply LogParsing using the Drain3 Parser to bring the log data into a processable form. To do so, following commands from
project root are necessary:
```shell
cd ./hdfs
python3 preprocess.py
```


## Evaluation
### Experiment Tracking
The capturing of Evaluation Metrics/Performance is done through a [PyTorch Lightning](https://lightning.ai/docs/pytorch/stable/). The Script currently uses the MLflow Experiment Tracker to track metrics. A local MLflow instance can be [setup reasonably fast](https://mlflow.org/docs/latest/quickstart.html). 

If you want to change the used Logger, you can switch out the used `MLFlowLogger` objects in `./HDFS/BERT-AE/training.py` to one of Lightnings [other loggers implementations](https://lightning.ai/docs/pytorch/stable/api_references.html#loggers).
```python
logger = MLFlowLogger(experiment_name=ae_trainer_config.experiment_name,
                      run_name=f"{run_name}",
                      log_model=True)
```
To access the logged models, just start the `MLFlow Server` with
```shell
poetry shell
mlflow server
```
To server should be available under http://127.0.0.1:5000
### Training & Evaluation
The training of the models is done through the `training.py` script
<<<<<<< HEAD
under their respective directories. 
The scripts should be called from project root.

The hyperparameters of the models are documented in a separate README in their respective directories.
=======
under their respective directories. Evaluation of the models is also done in the same scripts.
The scripts should be called from project root.
>>>>>>> 615ea398
<|MERGE_RESOLUTION|>--- conflicted
+++ resolved
@@ -68,12 +68,7 @@
 To server should be available under http://127.0.0.1:5000
 ### Training & Evaluation
 The training of the models is done through the `training.py` script
-<<<<<<< HEAD
-under their respective directories. 
+under their respective directories. Evaluation of the models is also done in the same scripts.
 The scripts should be called from project root.
 
-The hyperparameters of the models are documented in a separate README in their respective directories.
-=======
-under their respective directories. Evaluation of the models is also done in the same scripts.
-The scripts should be called from project root.
->>>>>>> 615ea398
+The hyperparameters of the models are documented in a separate README in their respective directories.